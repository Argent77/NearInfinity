--- conflicted
+++ resolved
@@ -1433,28 +1433,6 @@
             "Soul exodus", "Stop all actions", "Set state", "Set AI script", "Unknown (359)",
             // 360..367
             "Ignore reputation breaking point", "Cast spell on critical miss", "Critical miss bonus",
-<<<<<<< HEAD
-            "Movement rate check", "Unknown (364)", "Make unselectable", "Apply spell on movement",
-            "Minimum base stats", "Unknown (368)", "Play BAM file (single/dual)",
-            // 370..379
-            "Play BAM file", "Play BAM file 2", "Play BAM file 3", "Play BAM file 4",
-            "Special spell hit", "Play BAM with effects", "Detect evil", "Unknown (377)", "Prayer",
-            "Curse",
-            // 380..
-            "Embalm", "Induce hiccups", "Fist of iron", "Hit point transfer"};
-        boolean isEEex = Profile.getProperty(Profile.Key.IS_GAME_EEEX);
-        if (isEEex) {
-          String[] eeexOpcodes = new String[]{
-            "Undefined (384)", "Undefined (385)", "Undefined (386)", "Undefined (387)", 
-            "Undefined (388)", "Undefined (389)", "Undefined (390)", "Undefined (391)", 
-            "Undefined (392)", "Undefined (393)", "Undefined (394)", "Undefined (395)", 
-            "Undefined (396)", "Undefined (397)", "Undefined (398)", "Undefined (399)",
-            "EEex: Set Temporary AI Script", "EEex: Set Extended Stat", "EEex: Invoke Lua", "EEex: Screen Effects",
-            "EEex: Override Button"};
-          String[] appendedArray = Arrays.copyOf(s_effname, s_effname.length + eeexOpcodes.length);
-          System.arraycopy(eeexOpcodes, 0, appendedArray, s_effname.length, eeexOpcodes.length);
-          s_effname = appendedArray;
-=======
             "Movement check", "Unknown (364)", "Make unselectable", "Apply spell on movement",
             "Minimum base stats"};
         // add more game-specific types dynamically
@@ -1469,7 +1447,17 @@
               // 380..
               "Embalm", "Induce hiccups", "Fist of iron", "Hit point transfer"};
           s_effname = Stream.of(s_effname, s_effname2).flatMap(Stream::of).toArray(String[]::new);
->>>>>>> 0714e1bc
+        }
+        boolean isEEex = Profile.getProperty(Profile.Key.IS_GAME_EEEX);
+        if (isEEex) {
+          String[] eeexOpcodes = new String[]{
+              "Undefined (384)", "Undefined (385)", "Undefined (386)", "Undefined (387)", 
+              "Undefined (388)", "Undefined (389)", "Undefined (390)", "Undefined (391)", 
+              "Undefined (392)", "Undefined (393)", "Undefined (394)", "Undefined (395)", 
+              "Undefined (396)", "Undefined (397)", "Undefined (398)", "Undefined (399)",
+              "EEex: Set Temporary AI Script", "EEex: Set Extended Stat", "EEex: Invoke Lua", "EEex: Screen Effects",
+              "EEex: Override Button"};
+          s_effname = Stream.of(s_effname, eeexOpcodes).flatMap(Stream::of).toArray(String[]::new);
         }
         break;
 
@@ -5507,7 +5495,6 @@
                          "Made save", "Does not wake sleepers"}));
           break;
 
-<<<<<<< HEAD
         case 280:
           if (isEEex) {
             s.add(new Bitmap(buffer, offset, 4, "EEex: Suppress graphics?", s_noyes));
@@ -5525,13 +5512,12 @@
             s.add(new IdsBitmap(buffer, offset, 4, "Stat", "STATS.IDS"));
           }
           break;
-=======
+          
         case 18: // Maximum HP bonus
         {
           s.add(new Bitmap(buffer, offset, 4, "Mode", new String[] {"Normal", "Max. HP only"}));
           break;
         }
->>>>>>> 0714e1bc
 
         case 23: // Reset morale
         {
